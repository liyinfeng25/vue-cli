{
  "name": "@vue/cli-plugin-babel",
  "version": "4.5.5",
  "description": "babel plugin for vue-cli",
  "main": "index.js",
  "repository": {
    "type": "git",
    "url": "git+https://github.com/vuejs/vue-cli.git",
    "directory": "packages/@vue/cli-plugin-babel"
  },
  "keywords": [
    "vue",
    "cli",
    "babel"
  ],
  "author": "Evan You",
  "license": "MIT",
  "bugs": {
    "url": "https://github.com/vuejs/vue-cli/issues"
  },
  "homepage": "https://github.com/vuejs/vue-cli/tree/dev/packages/@vue/cli-plugin-babel#readme",
  "dependencies": {
<<<<<<< HEAD
    "@babel/core": "^7.11.6",
    "@vue/babel-preset-app": "^4.5.4",
    "@vue/cli-shared-utils": "^4.5.4",
=======
    "@babel/core": "^7.11.0",
    "@vue/babel-preset-app": "^4.5.5",
    "@vue/cli-shared-utils": "^4.5.5",
>>>>>>> b94da370
    "babel-loader": "^8.1.0",
    "cache-loader": "^4.1.0",
    "thread-loader": "^2.1.3",
    "webpack": "^4.0.0"
  },
  "peerDependencies": {
    "@vue/cli-service": "^3.0.0 || ^4.0.0-0"
  },
  "devDependencies": {
    "jscodeshift": "^0.10.0",
    "@babel/preset-env": "^7.11.5"
  },
  "publishConfig": {
    "access": "public"
  }
}<|MERGE_RESOLUTION|>--- conflicted
+++ resolved
@@ -20,15 +20,9 @@
   },
   "homepage": "https://github.com/vuejs/vue-cli/tree/dev/packages/@vue/cli-plugin-babel#readme",
   "dependencies": {
-<<<<<<< HEAD
     "@babel/core": "^7.11.6",
-    "@vue/babel-preset-app": "^4.5.4",
-    "@vue/cli-shared-utils": "^4.5.4",
-=======
-    "@babel/core": "^7.11.0",
     "@vue/babel-preset-app": "^4.5.5",
     "@vue/cli-shared-utils": "^4.5.5",
->>>>>>> b94da370
     "babel-loader": "^8.1.0",
     "cache-loader": "^4.1.0",
     "thread-loader": "^2.1.3",
