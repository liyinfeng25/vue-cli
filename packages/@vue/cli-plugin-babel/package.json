--- conflicted
+++ resolved
@@ -20,15 +20,9 @@
   },
   "homepage": "https://github.com/vuejs/vue-cli/tree/dev/packages/@vue/cli-plugin-babel#readme",
   "dependencies": {
-<<<<<<< HEAD
     "@babel/core": "^7.11.6",
-    "@vue/babel-preset-app": "^4.5.7",
-    "@vue/cli-shared-utils": "^4.5.7",
-=======
-    "@babel/core": "^7.11.0",
     "@vue/babel-preset-app": "^4.5.8",
     "@vue/cli-shared-utils": "^4.5.8",
->>>>>>> d06a1e89
     "babel-loader": "^8.1.0",
     "cache-loader": "^4.1.0",
     "thread-loader": "^3.0.0",
