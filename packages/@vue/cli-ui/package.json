{
  "name": "@vue/cli-ui",
  "version": "4.5.5",
  "repository": {
    "type": "git",
    "url": "git+https://github.com/vuejs/vue-cli.git",
    "directory": "packages/@vue/cli-ui"
  },
  "scripts": {
    "serve": "cross-env VUE_APP_CLI_UI_URL=ws://localhost:4030/graphql VUE_APP_GRAPHQL_PORT=4030 vue-cli-service serve",
    "build": "vue-cli-service build",
    "lint": "vue-cli-service lint src apollo-server",
    "apollo": "cross-env VUE_APP_CLI_UI_DEV=true VUE_APP_CLI_UI_DEBUG=true VUE_APP_GRAPHQL_PORT=4030 vue-cli-service apollo:dev",
    "apollo:debug": "cross-env VUE_CLI_DEBUG=true yarn run apollo",
    "apollo:start": "cross-env VUE_CLI_PLUGIN_DEV=true VUE_CLI_IPC=vue-cli-dev vue-cli-service apollo:start",
    "apollo:start:test": "cross-env VUE_CLI_DEBUG=true VUE_CLI_UI_TEST=true VUE_APP_GRAPHQL_PORT=4040 VUE_APP_CLI_UI_URL=ws://localhost:4040/graphql VUE_CLI_IPC=vue-cli-test vue-cli-service apollo:dev --mode production",
    "prepublishOnly": "yarn run lint --no-fix && yarn run build",
    "test:e2e": "yarn run test:clear && start-server-and-test apollo:start:test http://localhost:4040/.well-known/apollo/server-health test:e2e:dev",
    "test:start": "yarn run test:clear && start-server-and-test apollo:start:test http://localhost:4040/.well-known/apollo/server-health test:e2e:start",
    "test:e2e:dev": "cross-env VUE_APP_CLI_UI_URL=ws://localhost:4040/graphql vue-cli-service test:e2e --mode development",
    "test:e2e:start": "vue-cli-service test:e2e --mode production --headless --url=http://localhost:4040",
    "test:clear": "rimraf ../../test/cli-ui-test && rimraf ./live-test",
    "test": "yarn run build && cd ../cli-ui-addon-webpack && yarn run build && cd ../cli-ui-addon-widgets && yarn run build && cd ../cli-ui && yarn run test:start"
  },
  "files": [
    "apollo-server",
    "dist",
    "locales",
    "src",
    "ui-defaults",
    "ui-public",
    "index.js",
    "server.js",
    "graphql-server.js"
  ],
  "dependencies": {
    "@akryum/winattr": "^3.0.0",
<<<<<<< HEAD
    "@vue/cli-shared-utils": "^4.5.4",
    "apollo-server-express": "^2.17.0",
=======
    "@vue/cli-shared-utils": "^4.5.5",
    "apollo-server-express": "^2.13.1",
>>>>>>> b94da370
    "clone": "^2.1.1",
    "deepmerge": "^4.2.2",
    "express": "^4.17.1",
    "express-history-api-fallback": "^2.2.1",
    "fkill": "^7.0.1",
    "fs-extra": "^7.0.1",
    "globby": "^9.2.0",
    "graphql": "^14.6.0",
    "graphql-subscriptions": "^1.1.0",
    "graphql-tag": "^2.10.3",
    "graphql-type-json": "^0.3.1",
    "javascript-stringify": "^1.6.0",
    "js-yaml": "^3.13.1",
    "lodash.merge": "^4.6.1",
    "lowdb": "^1.0.0",
    "lru-cache": "^6.0.0",
    "node-ipc": "^9.1.1",
    "node-notifier": "^6.0.0",
    "parse-git-config": "^2.0.2",
    "portfinder": "^1.0.26",
    "prismjs": "^1.21.0",
    "rss-parser": "^3.8.0",
    "shortid": "^2.2.15",
    "typescript": "~3.9.3",
    "vue-cli-plugin-apollo": "^0.21.3",
    "watch": "^1.0.2"
  },
  "devDependencies": {
    "@vue/cli-plugin-babel": "^4.5.5",
    "@vue/cli-plugin-e2e-cypress": "^4.5.5",
    "@vue/cli-plugin-eslint": "^4.5.5",
    "@vue/cli-service": "^4.5.5",
    "@vue/eslint-config-standard": "^5.1.2",
    "@vue/ui": "^0.11.6",
    "ansi_up": "^4.0.4",
    "apollo-client": "^2.6.10",
    "apollo-link": "^1.2.14",
    "babel-eslint": "^10.1.0",
    "core-js": "^3.6.5",
    "cross-env": "^7.0.2",
    "eslint": "^6.7.2",
    "eslint-plugin-graphql": "^3.1.0",
    "eslint-plugin-import": "^2.20.2",
    "eslint-plugin-node": "^11.1.0",
    "eslint-plugin-promise": "^4.2.1",
    "eslint-plugin-standard": "^4.0.0",
    "eslint-plugin-vue": "^6.2.2",
    "lint-staged": "^9.5.0",
    "lodash.debounce": "^4.0.8",
    "portal-vue": "^1.3.0",
    "rimraf": "^3.0.2",
    "start-server-and-test": "^1.11.3",
    "stylus": "^0.54.5",
    "stylus-loader": "^3.0.1",
    "subscriptions-transport-ws": "^0.9.18",
    "vue": "^2.6.12",
    "vue-apollo": "^3.0.3",
    "vue-color": "^2.7.1",
    "vue-i18n": "^8.21.0",
    "vue-instantsearch": "^1.5.1",
    "vue-meta": "^1.6.0",
    "vue-observe-visibility": "^0.4.6",
    "vue-router": "^3.4.3",
    "vue-template-compiler": "^2.6.12",
    "vue-timeago": "^5.1.2",
    "vue-virtual-scroller": "^1.0.10",
    "xterm": "^3.13.2"
  },
  "browserslist": [
    "> 1%",
    "last 2 versions",
    "not dead"
  ],
  "main": "index.js",
  "license": "MIT",
  "author": "Guillaume Chau",
  "engines": {
    "node": ">=8"
  },
  "publishConfig": {
    "access": "public"
  },
  "gitHooks": {
    "pre-commit": "lint-staged"
  },
  "lint-staged": {
    "*.js": [
      "vue-cli-service lint",
      "git add"
    ],
    "*.vue": [
      "vue-cli-service lint",
      "git add"
    ]
  },
  "vuePlugins": {
    "ui": [
      "ui-dev.js"
    ]
  }
}<|MERGE_RESOLUTION|>--- conflicted
+++ resolved
@@ -35,13 +35,8 @@
   ],
   "dependencies": {
     "@akryum/winattr": "^3.0.0",
-<<<<<<< HEAD
-    "@vue/cli-shared-utils": "^4.5.4",
+    "@vue/cli-shared-utils": "^4.5.5",
     "apollo-server-express": "^2.17.0",
-=======
-    "@vue/cli-shared-utils": "^4.5.5",
-    "apollo-server-express": "^2.13.1",
->>>>>>> b94da370
     "clone": "^2.1.1",
     "deepmerge": "^4.2.2",
     "express": "^4.17.1",
