{
  "name": "@vue/cli-plugin-unit-mocha",
  "version": "4.5.7",
  "description": "mocha unit testing plugin for vue-cli",
  "main": "index.js",
  "repository": {
    "type": "git",
    "url": "git+https://github.com/vuejs/vue-cli.git",
    "directory": "packages/@vue/cli-plugin-unit-mocha"
  },
  "keywords": [
    "vue",
    "vue-cli",
    "mocha",
    "webpack",
    "unit-testing"
  ],
  "author": "Evan You",
  "license": "MIT",
  "bugs": {
    "url": "https://github.com/vuejs/vue-cli/issues"
  },
  "homepage": "https://github.com/vuejs/vue-cli/tree/dev/packages/@vue/cli-plugin-unit-mocha#readme",
  "dependencies": {
<<<<<<< HEAD
    "@vue/cli-shared-utils": "^4.5.7",
    "jsdom": "^15.2.1",
=======
    "@vue/cli-shared-utils": "^4.5.5",
    "jsdom": "^16.4.0",
>>>>>>> e4820c6b
    "jsdom-global": "^3.0.2",
    "mocha": "^7.2.0",
    "mochapack": "^2.0.2"
  },
  "devDependencies": {
    "@vue/test-utils": "^1.1.0",
    "chai": "^4.2.0"
  },
  "peerDependencies": {
    "@vue/cli-service": "^3.0.0 || ^4.0.0-0"
  },
  "publishConfig": {
    "access": "public"
  }
}<|MERGE_RESOLUTION|>--- conflicted
+++ resolved
@@ -22,13 +22,8 @@
   },
   "homepage": "https://github.com/vuejs/vue-cli/tree/dev/packages/@vue/cli-plugin-unit-mocha#readme",
   "dependencies": {
-<<<<<<< HEAD
     "@vue/cli-shared-utils": "^4.5.7",
-    "jsdom": "^15.2.1",
-=======
-    "@vue/cli-shared-utils": "^4.5.5",
     "jsdom": "^16.4.0",
->>>>>>> e4820c6b
     "jsdom-global": "^3.0.2",
     "mocha": "^7.2.0",
     "mochapack": "^2.0.2"
