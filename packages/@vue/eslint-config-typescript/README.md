--- conflicted
+++ resolved
@@ -2,14 +2,12 @@
 
 > eslint-config-typescript for vue-cli
 
-<<<<<<< HEAD
 See [eslint-plugin-typescript](https://github.com/nzakas/eslint-plugin-typescript) for available rules.
-=======
+
 This config is specifically designed to be used by `vue-cli` setups
 and is not meant for outside use (it can be used but some adaptations
 on the user side might be needed - for details see the config file).
 
 A part of its design is that this config may implicitly depend on
 other parts of `vue-cli` setups, such as `eslint-plugin-vue` being
-extended in the same resulting config.
->>>>>>> 45cc5e94
+extended in the same resulting config.