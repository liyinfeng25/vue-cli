--- conflicted
+++ resolved
@@ -23,13 +23,8 @@
     "access": "public"
   },
   "dependencies": {
-<<<<<<< HEAD
     "@vue/cli-shared-utils": "^4.5.7",
-    "eslint-loader": "^2.2.1",
-=======
-    "@vue/cli-shared-utils": "^4.5.5",
     "eslint-loader": "^4.0.2",
->>>>>>> e4820c6b
     "globby": "^9.2.0",
     "inquirer": "^7.1.0",
     "webpack": "^4.0.0",
