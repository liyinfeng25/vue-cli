--- conflicted
+++ resolved
@@ -23,13 +23,8 @@
     "access": "public"
   },
   "dependencies": {
-<<<<<<< HEAD
-    "@vue/cli-shared-utils": "^4.5.7",
+    "@vue/cli-shared-utils": "^4.5.8",
     "eslint-loader": "^4.0.2",
-=======
-    "@vue/cli-shared-utils": "^4.5.8",
-    "eslint-loader": "^2.2.1",
->>>>>>> d06a1e89
     "globby": "^9.2.0",
     "inquirer": "^7.1.0",
     "webpack": "^4.0.0",
@@ -37,10 +32,6 @@
   },
   "peerDependencies": {
     "@vue/cli-service": "^3.0.0 || ^4.0.0-0",
-<<<<<<< HEAD
     "eslint": ">= 6.0.0"
-=======
-    "eslint": ">= 1.6.0 < 7.0.0"
->>>>>>> d06a1e89
   }
 }