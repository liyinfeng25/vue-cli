{
  "name": "@vue/cli",
  "version": "4.5.7",
  "description": "Command line interface for rapid Vue.js development",
  "bin": {
    "vue": "bin/vue.js"
  },
  "types": "types/index.d.ts",
  "repository": {
    "type": "git",
    "url": "git+https://github.com/vuejs/vue-cli.git",
    "directory": "packages/@vue/cli"
  },
  "keywords": [
    "vue",
    "cli"
  ],
  "author": "Evan You",
  "license": "MIT",
  "bugs": {
    "url": "https://github.com/vuejs/vue-cli/issues"
  },
  "homepage": "https://cli.vuejs.org/",
  "publishConfig": {
    "access": "public"
  },
  "dependencies": {
    "@types/ejs": "^2.7.0",
<<<<<<< HEAD
    "@types/inquirer": "^6.5.0",
    "@vue/cli-shared-utils": "^4.5.7",
    "@vue/cli-ui": "^4.5.7",
    "@vue/cli-ui-addon-webpack": "^4.5.7",
    "@vue/cli-ui-addon-widgets": "^4.5.7",
=======
    "@types/inquirer": "^7.3.1",
    "@vue/cli-shared-utils": "^4.5.5",
    "@vue/cli-ui": "^4.5.5",
    "@vue/cli-ui-addon-webpack": "^4.5.5",
    "@vue/cli-ui-addon-widgets": "^4.5.5",
>>>>>>> e4820c6b
    "boxen": "^4.1.0",
    "cmd-shim": "^3.0.3",
    "commander": "^2.20.0",
    "debug": "^4.1.0",
    "deepmerge": "^4.2.2",
    "download-git-repo": "^3.0.2",
    "ejs": "^2.7.1",
    "envinfo": "^7.7.3",
    "fs-extra": "^7.0.1",
    "globby": "^9.2.0",
    "import-global": "^0.1.0",
    "ini": "^1.3.5",
    "inquirer": "^7.1.0",
    "isbinaryfile": "^4.0.6",
    "javascript-stringify": "^1.6.0",
    "js-yaml": "^3.13.1",
    "leven": "^3.1.0",
    "lodash.clonedeep": "^4.5.0",
    "lru-cache": "^6.0.0",
    "minimist": "^1.2.5",
    "recast": "^0.20.3",
    "resolve": "^1.17.0",
    "shortid": "^2.2.15",
    "slash": "^3.0.0",
    "strip-ansi": "^6.0.0",
    "validate-npm-package-name": "^3.0.0",
    "vue": "^2.6.12",
    "vue-codemod": "^0.0.4",
    "yaml-front-matter": "^3.4.1"
  },
  "engines": {
    "node": ">=8.9"
  }
}<|MERGE_RESOLUTION|>--- conflicted
+++ resolved
@@ -26,19 +26,11 @@
   },
   "dependencies": {
     "@types/ejs": "^2.7.0",
-<<<<<<< HEAD
-    "@types/inquirer": "^6.5.0",
+    "@types/inquirer": "^7.3.1",
     "@vue/cli-shared-utils": "^4.5.7",
     "@vue/cli-ui": "^4.5.7",
     "@vue/cli-ui-addon-webpack": "^4.5.7",
     "@vue/cli-ui-addon-widgets": "^4.5.7",
-=======
-    "@types/inquirer": "^7.3.1",
-    "@vue/cli-shared-utils": "^4.5.5",
-    "@vue/cli-ui": "^4.5.5",
-    "@vue/cli-ui-addon-webpack": "^4.5.5",
-    "@vue/cli-ui-addon-widgets": "^4.5.5",
->>>>>>> e4820c6b
     "boxen": "^4.1.0",
     "cmd-shim": "^3.0.3",
     "commander": "^2.20.0",
