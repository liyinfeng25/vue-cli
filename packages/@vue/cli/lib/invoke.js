const fs = require('fs')
const path = require('path')
const execa = require('execa')
const chalk = require('chalk')
const globby = require('globby')
const inquirer = require('inquirer')
const isBinary = require('isbinaryfile')
const Generator = require('./Generator')
const { loadOptions } = require('./options')
const { installDeps } = require('./util/installDeps')
const { loadModule } = require('./util/module')
const {
  log,
  error,
  hasYarn,
  hasGit,
  logWithSpinner,
  stopSpinner,
  resolvePluginId
} = require('@vue/cli-shared-utils')

async function readFiles (context) {
  const files = await globby(['**'], {
    cwd: context,
    onlyFiles: true,
    gitignore: true,
    ignore: ['**node_modules**']
  })
  const res = {}
  for (const file of files) {
    const name = path.resolve(context, file)
    res[file] = isBinary.sync(name)
      ? fs.readFileSync(name)
      : fs.readFileSync(name, 'utf-8')
  }
  return res
}

async function invoke (pluginName, options = {}, context = process.cwd()) {
  delete options._
  const pkgPath = path.resolve(context, 'package.json')
  const isTestOrDebug = process.env.VUE_CLI_TEST || process.env.VUE_CLI_DEBUG

  if (!fs.existsSync(pkgPath)) {
    throw new Error(`package.json not found in ${chalk.yellow(context)}`)
  }

  const pkg = require(pkgPath)

  // attempt to locate the plugin in package.json
  const findPlugin = deps => {
    if (!deps) return
    let name
    // official
    if (deps[(name = `@vue/cli-plugin-${pluginName}`)]) {
      return name
    }
    // full id, scoped short, or default short
    if (deps[(name = resolvePluginId(pluginName))]) {
      return name
    }
  }

  const id = findPlugin(pkg.devDependencies) || findPlugin(pkg.dependencies)
  if (!id) {
    throw new Error(
      `Cannot resolve plugin ${chalk.yellow(pluginName)} from package.json. ` +
        `Did you forget to install it?`
    )
  }

  const pluginGenerator = loadModule(`${id}/generator`, context)
  if (!pluginGenerator) {
    throw new Error(`Plugin ${id} does not have a generator.`)
  }

  // resolve options if no command line options are passed, and the plugin
  // contains a prompt module.
  if (!Object.keys(options).length) {
    const pluginPrompts = loadModule(`${id}/prompts`, context)
    if (pluginPrompts) {
      options = await inquirer.prompt(pluginPrompts)
    }
  }

  const plugin = {
    id,
    apply: pluginGenerator,
    options
  }

  const createCompleteCbs = []
  const generator = new Generator(context, {
    pkg,
    plugins: [plugin],
    files: await readFiles(context),
    completeCbs: createCompleteCbs
  })

  log()
  logWithSpinner('🚀', `Invoking generator for ${id}...`)
  await generator.generate({
    extractConfigFiles: true,
    checkExisting: true
  })

  const newDeps = generator.pkg.dependencies
  const newDevDeps = generator.pkg.devDependencies
  const depsChanged =
    JSON.stringify(newDeps) !== JSON.stringify(pkg.dependencies) ||
    JSON.stringify(newDevDeps) !== JSON.stringify(pkg.devDependencies)

  if (!isTestOrDebug && depsChanged) {
    logWithSpinner('📦', `Installing additional dependencies...`)
    const packageManager =
      loadOptions().packageManager || (hasYarn() ? 'yarn' : 'npm')
    await installDeps(context, packageManager)
  }

  if (createCompleteCbs.length) {
    logWithSpinner('⚓', `Running completion hooks...`)
    for (const cb of createCompleteCbs) {
      await cb()
    }
  }

  stopSpinner()

  log()
  log(`   Successfully invoked generator for plugin: ${chalk.cyan(id)}`)
  if (!process.env.VUE_CLI_TEST && hasGit()) {
<<<<<<< HEAD
    const { stdout } = await execa('git', ['ls-files', '--exclude-standard', '--modified', '--others'], {
      cwd: context
    })
=======
    const { stdout } = await execa('git', [
      'ls-files',
      '--exclude-standard',
      '--modified',
      '--others'
    ])
>>>>>>> e65110f3
    if (stdout.trim()) {
      log(`   The following files have been updated / added:\n`)
      log(
        chalk.red(
          stdout
            .split(/\r?\n/g)
            .map(line => `     ${line}`)
            .join('\n')
        )
      )
      log()
    }
  }
  log(
    `   You should review these changes with ${chalk.cyan(
      `git diff`
    )} and commit them.`
  )
  log()

  generator.printExitLogs()
}

module.exports = (...args) => {
  return invoke(...args).catch(err => {
    error(err)
    if (!process.env.VUE_CLI_TEST) {
      process.exit(1)
    }
  })
}<|MERGE_RESOLUTION|>--- conflicted
+++ resolved
@@ -129,18 +129,14 @@
   log()
   log(`   Successfully invoked generator for plugin: ${chalk.cyan(id)}`)
   if (!process.env.VUE_CLI_TEST && hasGit()) {
-<<<<<<< HEAD
-    const { stdout } = await execa('git', ['ls-files', '--exclude-standard', '--modified', '--others'], {
-      cwd: context
-    })
-=======
     const { stdout } = await execa('git', [
       'ls-files',
       '--exclude-standard',
       '--modified',
       '--others'
-    ])
->>>>>>> e65110f3
+    ], {
+      cwd: context
+    })
     if (stdout.trim()) {
       log(`   The following files have been updated / added:\n`)
       log(
