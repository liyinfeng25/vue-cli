{
  "name": "@vue/cli-plugin-e2e-cypress",
  "version": "4.5.7",
  "description": "e2e-cypress plugin for vue-cli",
  "main": "index.js",
  "repository": {
    "type": "git",
    "url": "git+https://github.com/vuejs/vue-cli.git",
    "directory": "packages/@vue/cli-plugin-e2e-cypress"
  },
  "keywords": [
    "vue",
    "cli",
    "e2e-cypress"
  ],
  "author": "Evan You",
  "license": "MIT",
  "bugs": {
    "url": "https://github.com/vuejs/vue-cli/issues"
  },
  "homepage": "https://github.com/vuejs/vue-cli/tree/dev/packages/@vue/cli-plugin-e2e-cypress#readme",
  "publishConfig": {
    "access": "public"
  },
  "dependencies": {
<<<<<<< HEAD
    "@vue/cli-shared-utils": "^4.5.7",
    "cypress": "^3.8.3",
=======
    "@vue/cli-shared-utils": "^4.5.5",
    "cypress": "^5.2.0",
>>>>>>> e4820c6b
    "eslint-plugin-cypress": "^2.10.3"
  },
  "peerDependencies": {
    "@vue/cli-service": "^3.0.0 || ^4.0.0-0"
  }
}<|MERGE_RESOLUTION|>--- conflicted
+++ resolved
@@ -23,13 +23,8 @@
     "access": "public"
   },
   "dependencies": {
-<<<<<<< HEAD
     "@vue/cli-shared-utils": "^4.5.7",
-    "cypress": "^3.8.3",
-=======
-    "@vue/cli-shared-utils": "^4.5.5",
     "cypress": "^5.2.0",
->>>>>>> e4820c6b
     "eslint-plugin-cypress": "^2.10.3"
   },
   "peerDependencies": {
