--- conflicted
+++ resolved
@@ -23,13 +23,8 @@
     "access": "public"
   },
   "dependencies": {
-<<<<<<< HEAD
-    "@vue/cli-shared-utils": "^4.5.7",
+    "@vue/cli-shared-utils": "^4.5.8",
     "cypress": "^5.2.0",
-=======
-    "@vue/cli-shared-utils": "^4.5.8",
-    "cypress": "^3.8.3",
->>>>>>> d06a1e89
     "eslint-plugin-cypress": "^2.10.3"
   },
   "peerDependencies": {
